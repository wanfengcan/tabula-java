package technology.tabula;

import java.io.BufferedWriter;
import java.io.File;
import java.io.FilenameFilter;
import java.io.FileWriter;
import java.io.IOException;
import java.util.ArrayList;
import java.util.List;

import org.apache.commons.cli.CommandLine;
import org.apache.commons.cli.CommandLineParser;
import org.apache.commons.cli.HelpFormatter;
import org.apache.commons.cli.Option;
import org.apache.commons.cli.Options;
import org.apache.commons.cli.ParseException;
import org.apache.commons.cli.DefaultParser;
import org.apache.pdfbox.pdmodel.PDDocument;

import technology.tabula.detectors.DetectionAlgorithm;
import technology.tabula.detectors.NurminenDetectionAlgorithm;
import technology.tabula.extractors.BasicExtractionAlgorithm;
import technology.tabula.extractors.SpreadsheetExtractionAlgorithm;
import technology.tabula.writers.CSVWriter;
import technology.tabula.writers.JSONWriter;
import technology.tabula.writers.TSVWriter;
import technology.tabula.writers.Writer;


public class CommandLineApp {

    private static String VERSION = "1.0.4";
    private static String VERSION_STRING = String.format("tabula %s (c) 2012-2018 Manuel Aristarán", VERSION);
    private static String BANNER = "\nTabula helps you extract tables from PDFs\n\n";

    private static final int RELATIVE_AREA_CALCULATION_MODE = 0;
    private static final int ABSOLUTE_AREA_CALCULATION_MODE = 1;


    private Appendable defaultOutput;

    private List<Pair<Integer, Rectangle>> pageAreas;
    private List<Integer> pages;
    private OutputFormat outputFormat;
    private String password;
    private TableExtractor tableExtractor;
    private List<Float> verticalRulingPositions;

    public CommandLineApp(Appendable defaultOutput, CommandLine line) throws ParseException {
        this.defaultOutput = defaultOutput;
        this.pageAreas = CommandLineApp.whichAreas(line);
        this.pages = CommandLineApp.whichPages(line);
        this.outputFormat = CommandLineApp.whichOutputFormat(line);
        this.tableExtractor = CommandLineApp.createExtractor(line);

        if (line.hasOption('s')) {
            this.password = line.getOptionValue('s');
        }
        if (line.hasOption('c')) {
            this.verticalRulingPositions = parseFloatList(line.getOptionValue('c'));
        }

    }

    public static void main(String[] args) {
        CommandLineParser parser = new DefaultParser();
        try {
            // parse the command line arguments
            CommandLine line = parser.parse(buildOptions(), args);

            if (line.hasOption('h')) {
                printHelp();
                System.exit(0);
            }

            if (line.hasOption('v')) {
                System.out.println(VERSION_STRING);
                System.exit(0);
            }

            new CommandLineApp(System.out, line).extractTables(line);
        } catch (ParseException exp) {
            System.err.println("Error: " + exp.getMessage());
            System.exit(1);
        }
        System.exit(0);
    }

    public void extractTables(CommandLine line) throws ParseException {
        if (line.hasOption('b')) {
            if (line.getArgs().length != 0) {
                throw new ParseException("Filename specified with batch\nTry --help for help");
            }

            File pdfDirectory = new File(line.getOptionValue('b'));
            if (!pdfDirectory.isDirectory()) {
                throw new ParseException("Directory does not exist or is not a directory");
            }
            extractDirectoryTables(line, pdfDirectory);
            return;
        }

        if (line.getArgs().length != 1) {
            throw new ParseException("Need exactly one filename\nTry --help for help");
        }

        File pdfFile = new File(line.getArgs()[0]);
        if (!pdfFile.exists()) {
            throw new ParseException("File does not exist");
        }
        extractFileTables(line, pdfFile);
    }

    public void extractDirectoryTables(CommandLine line, File pdfDirectory) throws ParseException {
        File[] pdfs = pdfDirectory.listFiles(new FilenameFilter() {
            public boolean accept(File dir, String name) {
                return name.endsWith(".pdf");
            }
        });

        for (File pdfFile : pdfs) {
            File outputFile = new File(getOutputFilename(pdfFile));
            extractFileInto(pdfFile, outputFile);
        }
    }

    public void extractFileTables(CommandLine line, File pdfFile) throws ParseException {
        if (!line.hasOption('o')) {
            extractFile(pdfFile, this.defaultOutput);
            return;
        }

        File outputFile = new File(line.getOptionValue('o'));
        extractFileInto(pdfFile, outputFile);
    }

    public void extractFileInto(File pdfFile, File outputFile) throws ParseException {
        BufferedWriter bufferedWriter = null;
        try {
            FileWriter fileWriter = new FileWriter(outputFile.getAbsoluteFile());
            bufferedWriter = new BufferedWriter(fileWriter);

            outputFile.createNewFile();
            extractFile(pdfFile, bufferedWriter);
        } catch (IOException e) {
            throw new ParseException("Cannot create file " + outputFile);
        } finally {
            if (bufferedWriter != null) {
                try {
                    bufferedWriter.close();
                } catch (IOException e) {
                    System.out.println("Error in closing the BufferedWriter" + e);
                }
            }
        }
    }

    private void extractFile(File pdfFile, Appendable outFile) throws ParseException {
        PDDocument pdfDocument = null;
        try {
            pdfDocument = this.password == null ? PDDocument.load(pdfFile) : PDDocument.load(pdfFile, this.password);
            PageIterator pageIterator = getPageIterator(pdfDocument);
            List<Table> tables = new ArrayList<>();

            while (pageIterator.hasNext()) {
                Page page = pageIterator.next();

                if (verticalRulingPositions != null) {
                    for (Float verticalRulingPosition: verticalRulingPositions) {
                        page.addRuling(new Ruling(0, verticalRulingPosition, 0.0f, (float) page.getHeight()));
                    }
                }

                if (pageAreas != null) {
                    for (Pair<Integer, Rectangle> areaPair : pageAreas) {
                        Rectangle area = areaPair.getRight();
                        if (areaPair.getLeft() == RELATIVE_AREA_CALCULATION_MODE) {
                            area  = new Rectangle((float) (area.getTop() / 100 * page.getHeight()),
                                    (float) (area.getLeft() / 100 * page.getWidth()), (float) (area.getWidth() / 100 * page.getWidth()),
                                    (float) (area.getHeight() / 100 * page.getHeight()));
                        }
                        tables.addAll(tableExtractor.extractTables(page.getArea(area)));
                    }
                } else {
                    tables.addAll(tableExtractor.extractTables(page));
                }
            }
            writeTables(tables, outFile);
        } catch (IOException e) {
            throw new ParseException(e.getMessage());
        } finally {
            try {
                if (pdfDocument != null) {
                    pdfDocument.close();
                }
            } catch (IOException e) {
                System.out.println("Error in closing pdf document" + e);
            }
        }
    }

    private PageIterator getPageIterator(PDDocument pdfDocument) throws IOException {
        ObjectExtractor extractor = new ObjectExtractor(pdfDocument);
        return (pages == null) ?
                extractor.extract() :
                extractor.extract(pages);
    }

    // CommandLine parsing methods

    private static OutputFormat whichOutputFormat(CommandLine line) throws ParseException {
        if (!line.hasOption('f')) {
            return OutputFormat.CSV;
        }

        try {
            return OutputFormat.valueOf(line.getOptionValue('f'));
        } catch (IllegalArgumentException e) {
            throw new ParseException(String.format(
                    "format %s is illegal. Available formats: %s",
                    line.getOptionValue('f'),
                    Utils.join(",", OutputFormat.formatNames())));
        }
    }

    private static List<Pair<Integer, Rectangle>> whichAreas(CommandLine line) throws ParseException {
        if (!line.hasOption('a')) {
            return null;
        }

        String[] optionValues = line.getOptionValues('a');

        List<Pair<Integer, Rectangle>> areaList = new ArrayList<Pair<Integer, Rectangle>>();
        for (String optionValue: optionValues) {
            int areaCalculationMode = ABSOLUTE_AREA_CALCULATION_MODE;
            int startIndex = 0;
            if (optionValue.startsWith("%")) {
                startIndex = 1;
                areaCalculationMode = RELATIVE_AREA_CALCULATION_MODE;
            }
            List<Float> f = parseFloatList(optionValue.substring(startIndex));
            if (f.size() != 4) {
                throw new ParseException("area parameters must be top,left,bottom,right optionally preceded by %");
            }
            areaList.add(new Pair<Integer, Rectangle>(areaCalculationMode, new Rectangle(f.get(0), f.get(1), f.get(3) - f.get(1), f.get(2) - f.get(0))));
        }
        return areaList;
    }

    private static List<Integer> whichPages(CommandLine line) throws ParseException {
        String pagesOption = line.hasOption('p') ? line.getOptionValue('p') : "1";
        return Utils.parsePagesOption(pagesOption);
    }

    private static ExtractionMethod whichExtractionMethod(CommandLine line) {
        // -r/--spreadsheet [deprecated; use -l] or -l/--lattice
        if (line.hasOption('r') || line.hasOption('l')) {
            return ExtractionMethod.SPREADSHEET;
        }

        // -n/--no-spreadsheet [deprecated; use -t] or  -c/--columns or -g/--guess or -t/--stream
        if (line.hasOption('n') || line.hasOption('c') || line.hasOption('t')) {
            return ExtractionMethod.BASIC;
        }
        return ExtractionMethod.DECIDE;
    }

    private static TableExtractor createExtractor(CommandLine line) throws ParseException {
        TableExtractor extractor = new TableExtractor();
        extractor.setGuess(line.hasOption('g'));
        extractor.setMethod(CommandLineApp.whichExtractionMethod(line));
        extractor.setUseLineReturns(line.hasOption('u'));

<<<<<<< HEAD
=======
        if (line.hasOption('c')) {
            String optionString = line.getOptionValue('c');
            if (optionString.startsWith("%")) {
                extractor.setVerticalRulingPositionsRelative(true);
                optionString = optionString.substring(1);
            }
            extractor.setVerticalRulingPositions(parseFloatList(optionString));
        }
>>>>>>> 4aa9568a
        return extractor;
    }

    // utilities, etc.

    public static List<Float> parseFloatList(String option) throws ParseException {
        String[] f = option.split(",");
        List<Float> rv = new ArrayList<>();
        try {
            for (int i = 0; i < f.length; i++) {
                rv.add(Float.parseFloat(f[i]));
            }
            return rv;
        } catch (NumberFormatException e) {
            throw new ParseException("Wrong number syntax");
        }
    }

    private static void printHelp() {
        HelpFormatter formatter = new HelpFormatter();
        formatter.printHelp("tabula", BANNER, buildOptions(), "", true);
    }

    public static Options buildOptions() {
        Options o = new Options();

        o.addOption("v", "version", false, "Print version and exit.");
        o.addOption("h", "help", false, "Print this help text.");
        o.addOption("g", "guess", false, "Guess the portion of the page to analyze per page.");
        o.addOption("r", "spreadsheet", false, "[Deprecated in favor of -l/--lattice] Force PDF to be extracted using spreadsheet-style extraction (if there are ruling lines separating each cell, as in a PDF of an Excel spreadsheet)");
        o.addOption("n", "no-spreadsheet", false, "[Deprecated in favor of -t/--stream] Force PDF not to be extracted using spreadsheet-style extraction (if there are no ruling lines separating each cell)");
        o.addOption("l", "lattice", false, "Force PDF to be extracted using lattice-mode extraction (if there are ruling lines separating each cell, as in a PDF of an Excel spreadsheet)");
        o.addOption("t", "stream", false, "Force PDF to be extracted using stream-mode extraction (if there are no ruling lines separating each cell)");
        o.addOption("i", "silent", false, "Suppress all stderr output.");
        o.addOption("u", "use-line-returns", false, "Use embedded line returns in cells. (Only in spreadsheet mode.)");
        o.addOption("d", "debug", false, "Print detected table areas instead of processing.");
        o.addOption(Option.builder("b")
                .longOpt("batch")
                .desc("Convert all .pdfs in the provided directory.")
                .hasArg()
                .argName("DIRECTORY")
                .build());
        o.addOption(Option.builder("o")
                .longOpt("outfile")
                .desc("Write output to <file> instead of STDOUT. Default: -")
                .hasArg()
                .argName("OUTFILE")
                .build());
        o.addOption(Option.builder("f")
                .longOpt("format")
                .desc("Output format: (" + Utils.join(",", OutputFormat.formatNames()) + "). Default: CSV")
                .hasArg()
                .argName("FORMAT")
                .build());
        o.addOption(Option.builder("s")
                .longOpt("password")
                .desc("Password to decrypt document. Default is empty")
                .hasArg()
                .argName("PASSWORD")
                .build());
        o.addOption(Option.builder("c")
                .longOpt("columns")
                .desc("X coordinates of column boundaries. Example --columns 10.1,20.2,30.3. "
                        + "If all values are between 0-100 (inclusive) and preceded by '%', input will be taken as % of actual width of the page. "
                        + "Example: --columns %25,50,80.6")
                .hasArg()
                .argName("COLUMNS")
                .build());
        o.addOption(Option.builder("a")
                .longOpt("area")
                .desc("-a/--area = Portion of the page to analyze. Example: --area 269.875,12.75,790.5,561. "
                        + "Accepts top,left,bottom,right i.e. y1,x1,y2,x2 where all values are in points relative to the top left corner. "
                        + "If all values are between 0-100 (inclusive) and preceded by '%', input will be taken as % of actual height or width of the page. "
                        + "Example: --area %0,0,100,50. To specify multiple areas, -a option should be repeated. Default is entire page")
                .hasArg()
                .argName("AREA")
                .build());
        o.addOption(Option.builder("p")
                .longOpt("pages")
                .desc("Comma separated list of ranges, or all. Examples: --pages 1-3,5-7, --pages 3 or --pages all. Default is --pages 1")
                .hasArg()
                .argName("PAGES")
                .build());

        return o;
    }

    private static class TableExtractor {
        private boolean guess = false;
        private boolean useLineReturns = false;
        private BasicExtractionAlgorithm basicExtractor = new BasicExtractionAlgorithm();
        private SpreadsheetExtractionAlgorithm spreadsheetExtractor = new SpreadsheetExtractionAlgorithm();
<<<<<<< HEAD
=======
        private boolean verticalRulingPositionsRelative = false;
        private List<Float> verticalRulingPositions = null;
>>>>>>> 4aa9568a
        private ExtractionMethod method = ExtractionMethod.BASIC;

        public TableExtractor() {
        }

<<<<<<< HEAD
=======
        public void setVerticalRulingPositions(List<Float> positions) {
            this.verticalRulingPositions = positions;
        }
        public void setVerticalRulingPositionsRelative(boolean relative) {
            this.verticalRulingPositionsRelative = relative;
        }

>>>>>>> 4aa9568a
        public void setGuess(boolean guess) {
            this.guess = guess;
        }

        public void setUseLineReturns(boolean useLineReturns) {
            this.useLineReturns = useLineReturns;
        }

        public void setMethod(ExtractionMethod method) {
            this.method = method;
        }

        public List<Table> extractTables(Page page) {
            ExtractionMethod effectiveMethod = this.method;
            if (effectiveMethod == ExtractionMethod.DECIDE) {
                effectiveMethod = spreadsheetExtractor.isTabular(page) ?
                        ExtractionMethod.SPREADSHEET :
                        ExtractionMethod.BASIC;
            }
            switch (effectiveMethod) {
                case BASIC:
                    return extractTablesBasic(page);
                case SPREADSHEET:
                    return extractTablesSpreadsheet(page);
                default:
                    return new ArrayList<>();
            }
        }

        public List<Table> extractTablesBasic(Page page) {
            if (guess) {
                // guess the page areas to extract using a detection algorithm
                // currently we only have a detector that uses spreadsheets to find table areas
                DetectionAlgorithm detector = new NurminenDetectionAlgorithm();
                List<Rectangle> guesses = detector.detect(page);
                List<Table> tables = new ArrayList<>();

                for (Rectangle guessRect : guesses) {
                    Page guess = page.getArea(guessRect);
                    tables.addAll(basicExtractor.extract(guess));
                }
                return tables;
            }

<<<<<<< HEAD
=======
            if (verticalRulingPositions != null) {
                List<Float> absoluteRulingPositions;

                if (this.verticalRulingPositionsRelative) {
                    // convert relative to absolute
                    absoluteRulingPositions = new ArrayList<>(verticalRulingPositions.size());
                    for (float relative: this.verticalRulingPositions) {
                        float absolute = (float)(relative / 100.0 * page.getWidth());
                        absoluteRulingPositions.add(absolute);
                    }
                } else {
                    absoluteRulingPositions = this.verticalRulingPositions;
                }
                return basicExtractor.extract(page, absoluteRulingPositions);
            }
>>>>>>> 4aa9568a
            return basicExtractor.extract(page);
        }

        public List<Table> extractTablesSpreadsheet(Page page) {
            // TODO add useLineReturns
            return spreadsheetExtractor.extract(page);
        }
    }

    private void writeTables(List<Table> tables, Appendable out) throws IOException {
        Writer writer = null;
        switch (outputFormat) {
            case CSV:
                writer = new CSVWriter();
                break;
            case JSON:
                writer = new JSONWriter();
                break;
            case TSV:
                writer = new TSVWriter();
                break;
        }
        writer.write(out, tables);
    }

    private String getOutputFilename(File pdfFile) {
        String extension = ".csv";
        switch (outputFormat) {
            case CSV:
                extension = ".csv";
                break;
            case JSON:
                extension = ".json";
                break;
            case TSV:
                extension = ".tsv";
                break;
        }
        return pdfFile.getPath().replaceFirst("(\\.pdf|)$", extension);
    }

    private enum OutputFormat {
        CSV,
        TSV,
        JSON;

        static String[] formatNames() {
            OutputFormat[] values = OutputFormat.values();
            String[] rv = new String[values.length];
            for (int i = 0; i < values.length; i++) {
                rv[i] = values[i].name();
            }
            return rv;
        }
    }

    private enum ExtractionMethod {
        BASIC,
        SPREADSHEET,
        DECIDE
    }

    private class DebugOutput {
        private boolean debugEnabled;

        public DebugOutput(boolean debug) {
            this.debugEnabled = debug;
        }

        public void debug(String msg) {
            if (this.debugEnabled) {
                System.err.println(msg);
            }
        }
    }
}<|MERGE_RESOLUTION|>--- conflicted
+++ resolved
@@ -271,8 +271,6 @@
         extractor.setMethod(CommandLineApp.whichExtractionMethod(line));
         extractor.setUseLineReturns(line.hasOption('u'));
 
-<<<<<<< HEAD
-=======
         if (line.hasOption('c')) {
             String optionString = line.getOptionValue('c');
             if (optionString.startsWith("%")) {
@@ -281,7 +279,7 @@
             }
             extractor.setVerticalRulingPositions(parseFloatList(optionString));
         }
->>>>>>> 4aa9568a
+
         return extractor;
     }
 
@@ -374,18 +372,15 @@
         private boolean useLineReturns = false;
         private BasicExtractionAlgorithm basicExtractor = new BasicExtractionAlgorithm();
         private SpreadsheetExtractionAlgorithm spreadsheetExtractor = new SpreadsheetExtractionAlgorithm();
-<<<<<<< HEAD
-=======
+
         private boolean verticalRulingPositionsRelative = false;
         private List<Float> verticalRulingPositions = null;
->>>>>>> 4aa9568a
+
         private ExtractionMethod method = ExtractionMethod.BASIC;
 
         public TableExtractor() {
         }
 
-<<<<<<< HEAD
-=======
         public void setVerticalRulingPositions(List<Float> positions) {
             this.verticalRulingPositions = positions;
         }
@@ -393,7 +388,6 @@
             this.verticalRulingPositionsRelative = relative;
         }
 
->>>>>>> 4aa9568a
         public void setGuess(boolean guess) {
             this.guess = guess;
         }
@@ -438,8 +432,6 @@
                 return tables;
             }
 
-<<<<<<< HEAD
-=======
             if (verticalRulingPositions != null) {
                 List<Float> absoluteRulingPositions;
 
@@ -455,7 +447,7 @@
                 }
                 return basicExtractor.extract(page, absoluteRulingPositions);
             }
->>>>>>> 4aa9568a
+
             return basicExtractor.extract(page);
         }
 
